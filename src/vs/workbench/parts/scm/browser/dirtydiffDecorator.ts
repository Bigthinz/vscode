/*---------------------------------------------------------------------------------------------
 *  Copyright (c) Microsoft Corporation. All rights reserved.
 *  Licensed under the MIT License. See License.txt in the project root for license information.
 *--------------------------------------------------------------------------------------------*/

'use strict';

import 'vs/css!./media/dirtydiffDecorator';
import { ThrottledDelayer } from 'vs/base/common/async';
import { IDisposable, dispose } from 'vs/base/common/lifecycle';
import * as winjs from 'vs/base/common/winjs.base';
import { memoize } from 'vs/base/common/decorators';
import * as ext from 'vs/workbench/common/contributions';
import * as common from 'vs/editor/common/editorCommon';
import * as widget from 'vs/editor/browser/codeEditor';
import { IEventService } from 'vs/platform/event/common/event';
import { IInstantiationService } from 'vs/platform/instantiation/common/instantiation';
import { IMessageService } from 'vs/platform/message/common/message';
import { IWorkspaceContextService } from 'vs/platform/workspace/common/workspace';
import { ITextModelResolverService } from 'vs/editor/common/services/resolverService';
import { IWorkbenchEditorService } from 'vs/workbench/services/editor/common/editorService';
import { IModelService } from 'vs/editor/common/services/modelService';
import { IEditorWorkerService } from 'vs/editor/common/services/editorWorkerService';
import URI from 'vs/base/common/uri';
import { IEditorGroupService } from 'vs/workbench/services/group/common/groupService';
import { ISCMService } from 'vs/workbench/services/scm/common/scm';

class DirtyDiffModelDecorator {

	static MODIFIED_DECORATION_OPTIONS: common.IModelDecorationOptions = {
		linesDecorationsClassName: 'dirty-diff-modified-glyph',
		isWholeLine: true,
		overviewRuler: {
			color: 'rgba(0, 122, 204, 0.6)',
			darkColor: 'rgba(0, 122, 204, 0.6)',
			position: common.OverviewRulerLane.Left
		}
	};

	static ADDED_DECORATION_OPTIONS: common.IModelDecorationOptions = {
		linesDecorationsClassName: 'dirty-diff-added-glyph',
		isWholeLine: true,
		overviewRuler: {
			color: 'rgba(0, 122, 204, 0.6)',
			darkColor: 'rgba(0, 122, 204, 0.6)',
			position: common.OverviewRulerLane.Left
		}
	};

	static DELETED_DECORATION_OPTIONS: common.IModelDecorationOptions = {
		linesDecorationsClassName: 'dirty-diff-deleted-glyph',
		isWholeLine: true,
		overviewRuler: {
			color: 'rgba(0, 122, 204, 0.6)',
			darkColor: 'rgba(0, 122, 204, 0.6)',
			position: common.OverviewRulerLane.Left
		}
	};

	private decorations: string[];
	private baselineModel: common.IModel;
	private diffDelayer: ThrottledDelayer<common.IChange[]>;
	private toDispose: IDisposable[];

	constructor(
		private model: common.IModel,
		private uri: URI,
		@ISCMService private scmService: ISCMService,
		@IModelService private modelService: IModelService,
		@IEditorWorkerService private editorWorkerService: IEditorWorkerService,
		@IWorkbenchEditorService private editorService: IWorkbenchEditorService,
		@IWorkspaceContextService private contextService: IWorkspaceContextService,
		@ITextModelResolverService private textModelResolverService: ITextModelResolverService
	) {
		this.decorations = [];
		this.diffDelayer = new ThrottledDelayer<common.IChange[]>(200);
		this.toDispose = [];
		this.triggerDiff();
		this.toDispose.push(model.onDidChangeContent(() => this.triggerDiff()));
	}

	@memoize
	private get originalURIPromise(): winjs.TPromise<URI> {
		return this.scmService.getBaselineResource(this.uri)
			.then(originalUri => {
				if (!originalUri) {
					return null;
				}

				return this.textModelResolverService.createModelReference(originalUri)
					.then(ref => {
						this.baselineModel = ref.object.textEditorModel;

						this.toDispose.push(ref);
						this.toDispose.push(ref.object.textEditorModel.onDidChangeContent(() => this.triggerDiff()));

						return originalUri;
					});
			});
	}

	private triggerDiff(): winjs.TPromise<void> {
		if (!this.diffDelayer) {
			return winjs.TPromise.as(null);
		}

		return this.diffDelayer
			.trigger(() => this.diff())
			.then((diff: common.IChange[]) => {
				if (!this.model || this.model.isDisposed() || !this.baselineModel || this.baselineModel.isDisposed()) {
					return; // disposed
				}

				if (this.baselineModel.getValueLength() === 0) {
					diff = [];
				}

				return this.decorations = this.model.deltaDecorations(this.decorations, DirtyDiffModelDecorator.changesToDecorations(diff || []));
			});
	}

	private diff(): winjs.TPromise<common.IChange[]> {
		return this.originalURIPromise.then(originalURI => {
<<<<<<< HEAD
			if (!this.model || this.model.isDisposed() || !originalURI) {
				return winjs.TPromise.as<any>([]); // disposed
=======
			if (!this.model || this.model.isDisposed()) {
				return winjs.TPromise.as([]); // disposed
>>>>>>> e8efbf47
			}

			return this.editorWorkerService.computeDirtyDiff(originalURI, this.model.uri, true);
		});
	}

	private static changesToDecorations(diff: common.IChange[]): common.IModelDeltaDecoration[] {
		return diff.map((change) => {
			const startLineNumber = change.modifiedStartLineNumber;
			const endLineNumber = change.modifiedEndLineNumber || startLineNumber;

			// Added
			if (change.originalEndLineNumber === 0) {
				return {
					range: {
						startLineNumber: startLineNumber, startColumn: 1,
						endLineNumber: endLineNumber, endColumn: 1
					},
					options: DirtyDiffModelDecorator.ADDED_DECORATION_OPTIONS
				};
			}

			// Removed
			if (change.modifiedEndLineNumber === 0) {
				return {
					range: {
						startLineNumber: startLineNumber, startColumn: 1,
						endLineNumber: startLineNumber, endColumn: 1
					},
					options: DirtyDiffModelDecorator.DELETED_DECORATION_OPTIONS
				};
			}

			// Modified
			return {
				range: {
					startLineNumber: startLineNumber, startColumn: 1,
					endLineNumber: endLineNumber, endColumn: 1
				},
				options: DirtyDiffModelDecorator.MODIFIED_DECORATION_OPTIONS
			};
		});
	}

	dispose(): void {
		this.toDispose = dispose(this.toDispose);

		if (this.model && !this.model.isDisposed()) {
			this.model.deltaDecorations(this.decorations, []);
		}

		this.model = null;
		this.baselineModel = null;
		this.decorations = null;

		if (this.diffDelayer) {
			this.diffDelayer.cancel();
			this.diffDelayer = null;
		}
	}
}

export class DirtyDiffDecorator implements ext.IWorkbenchContribution {

	private models: common.IModel[] = [];
	private decorators: { [modelId: string]: DirtyDiffModelDecorator } = Object.create(null);
	private toDispose: IDisposable[] = [];

	constructor(
		@IMessageService private messageService: IMessageService,
		@IWorkbenchEditorService private editorService: IWorkbenchEditorService,
		@IEditorGroupService editorGroupService: IEditorGroupService,
		@IEventService private eventService: IEventService,
		@IWorkspaceContextService private contextService: IWorkspaceContextService,
		@IInstantiationService private instantiationService: IInstantiationService
	) {
		this.toDispose.push(editorGroupService.onEditorsChanged(() => this.onEditorsChanged()));
	}

	getId(): string {
		return 'git.DirtyDiffModelDecorator';
	}

	private onEditorsChanged(): void {
		// HACK: This is the best current way of figuring out whether to draw these decorations
		// or not. Needs context from the editor, to know whether it is a diff editor, in place editor
		// etc.

		const models = this.editorService.getVisibleEditors()

			// map to the editor controls
			.map(e => e.getControl())

			// only interested in code editor widgets
			.filter(c => c instanceof widget.CodeEditor)

			// map to models
			.map(e => (<widget.CodeEditor>e).getModel())

			// remove nulls and duplicates
			.filter((m, i, a) => !!m && !!m.uri && a.indexOf(m, i + 1) === -1)

			// get the associated resource
			.map(m => ({ model: m, uri: m.uri }));

		const newModels = models.filter(p => this.models.every(m => p.model !== m));
		const oldModels = this.models.filter(m => models.every(p => p.model !== m));

		newModels.forEach(({ model, uri }) => this.onModelVisible(model, uri));
		oldModels.forEach(m => this.onModelInvisible(m));

		this.models = models.map(p => p.model);
	}

	private onModelVisible(model: common.IModel, uri: URI): void {
		this.decorators[model.id] = this.instantiationService.createInstance(DirtyDiffModelDecorator, model, uri);
	}

	private onModelInvisible(model: common.IModel): void {
		this.decorators[model.id].dispose();
		delete this.decorators[model.id];
	}

	dispose(): void {
		this.toDispose = dispose(this.toDispose);
		this.models.forEach(m => this.decorators[m.id].dispose());
		this.models = null;
		this.decorators = null;
	}
}<|MERGE_RESOLUTION|>--- conflicted
+++ resolved
@@ -121,13 +121,8 @@
 
 	private diff(): winjs.TPromise<common.IChange[]> {
 		return this.originalURIPromise.then(originalURI => {
-<<<<<<< HEAD
 			if (!this.model || this.model.isDisposed() || !originalURI) {
-				return winjs.TPromise.as<any>([]); // disposed
-=======
-			if (!this.model || this.model.isDisposed()) {
 				return winjs.TPromise.as([]); // disposed
->>>>>>> e8efbf47
 			}
 
 			return this.editorWorkerService.computeDirtyDiff(originalURI, this.model.uri, true);
